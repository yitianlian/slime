import argparse
import json
import logging
import os
from typing import Any

import yaml
from sglang_router.launch_router import RouterArgs
from transformers import AutoConfig

from slime.backends.sglang_utils.arguments import add_sglang_arguments
from slime.backends.sglang_utils.arguments import validate_args as sglang_validate_args
from slime.utils.eval_config import EvalDatasetConfig, build_eval_dataset_configs, ensure_dataset_list
from slime.utils.logging_utils import configure_logger

logger = logging.getLogger(__name__)


def reset_arg(parser, name, **kwargs):
    """
    Reset the default value of a Megatron argument.
    :param parser: The argument parser.
    :param name: The name of the argument to reset.
    :param default: The new default value.
    """
    for action in parser._actions:
        if name in action.option_strings:
            if "default" in kwargs:
                action.default = kwargs["default"]
            break
    else:
        parser.add_argument(name, **kwargs)


def get_slime_extra_args_provider(add_custom_arguments=None):
    def add_slime_arguments(parser):
        # Ray
        def add_cluster_arguments(parser):
            parser.add_argument("--actor-num-nodes", type=int, default=1, help="Number of nodes for training actor")
            parser.add_argument(
                "--actor-num-gpus-per-node", type=int, default=8, help="Number of gpus per node for training actor"
            )
            parser.add_argument(
                "--critic-num-nodes", type=int, default=None, help="Number of nodes for training actor"
            )
            parser.add_argument(
                "--critic-num-gpus-per-node", type=int, default=None, help="Number of gpus per node for training actor"
            )

            parser.add_argument(
                "--rollout-num-gpus",
                type=int,
                default=None,
                help=(
                    "Number of GPUs for inference. Note that when using --colocate, "
                    "i.e. the training and the inference engines are on the same gpus, this param will be ignored and will be set as "
                    "actor_num_gpus_per_node * actor_num_nodes."
                ),
            )
            parser.add_argument(
                "--rollout-num-gpus-per-engine",
                type=int,
                default=1,
                help="Number of GPUs per inference engine, just like the tp_size in sglang.",
            )
            parser.add_argument(
                "--num-gpus-per-node",
                type=int,
                default=8,
                help=(
                    "Number of gpus per node for rollout."
                    "Notice: If you are going to use less than 8 gpus per node under colocate mode, you should set this number."
                ),
            )
            parser.add_argument(
                "--colocate",
                action="store_true",
                default=False,
                help=(
                    "Whether to colocate the inference engines and the actor. "
                    "Turning this on will also set --offload to true."
                ),
            )
            parser.add_argument(
                "--offload",
                action="store_true",
                default=False,
                help=("Equivalent to --offload-train + --offload-rollout. "),
            )
            parser.add_argument(
                "--offload-train",
                action=argparse.BooleanOptionalAction,
                help=(
                    "Whether to offload the training actor to CPU during training. "
                    "This will always be true when --colocate is set."
                ),
            )
            parser.add_argument(
                "--offload-rollout",
                action=argparse.BooleanOptionalAction,
                help=(
                    "Whether to offload the rollout generator to CPU during training. "
                    "This will always be true when --colocate is set."
                ),
            )

            reset_arg(parser, "--distributed-backend", type=str, default="nccl")
            reset_arg(parser, "--distributed-timeout-minutes", type=int, default=10)

            return parser

        def add_train_arguments(parser):
            parser.add_argument(
                "--train-backend",
                type=str,
                choices=["megatron", "fsdp"],
                default="megatron",
                help="The backend for training.",
            )
            parser.add_argument(
                "--true-on-policy-mode",
                action="store_true",
                default=False,
                help="Whether to enable true-on-policy mode.",
            )
            parser.add_argument(
                "--train-env-vars",
                type=json.loads,
                default="{}",
                help="Extra environment variables for training process, e.g. PyTorch memory management ones.",
            )
            parser.add_argument(
                "--train-memory-margin-bytes",
                type=int,
                default=1024**3,
                help="Add margin for train memory allocation. By default we will reserve 1GB as margin.",
            )
            parser.add_argument(
                "--disable-weights-backuper",
                action="store_false",
                dest="enable_weights_backuper",
                help="Whether to disable weights backuper to save host memory.",
            )
            parser.add_argument(
                "--megatron-to-hf-mode",
                choices=["raw", "bridge"],
                default="raw",
                help="The method to convert megatron weights to hugging face weights for SGLang.",
            )
            parser.add_argument(
                "--recompute-loss-function",
                action="store_true",
                help="Whether to disable recompute loss function to save memory during training.",
            )

            return parser

        # rollout
        def add_rollout_arguments(parser):
            parser.add_argument(
                "--hf-checkpoint",
                type=str,
                default=None,
                help=(
                    "The huggingface checkpoint of the trained model. "
                    "This is used to initialize sglang and also provide the tokenizer. "
                    "Note that, we will always update the parameters in sglang with that of megatron before training, "
                    "so you only need to provide a huggingface checkpoint that has the same architecture as the model you want to train. "
                    "It doesn't necessary need to contain the most up-to-date parameters."
                ),
            )
            parser.add_argument(
                "--model-name",
                type=str,
                default=None,
                help=(
                    "The name of the model, this is used to convert the megatron weights into huggingface format. "
                    "If not set, we will use `type(AutoConfig.from_pretrained(args.hf_checkpoint)).__name__.lower()` as model_name. "
                    "Also, sometimes this will help alleviate the bug that transformers cannot find certain model."
                ),
            )
            parser.add_argument(
                "--rollout-function-path",
                type=str,
                default="slime.rollout.sglang_rollout.generate_rollout",
                help=(
                    "Path to the rollout generation function."
                    "You should use this model to create your own custom rollout function, "
                    "and then set this to the path of your custom rollout function. "
                    "The signature of the function should be "
                    "`def generate_rollout(args, rollout_id, *, evaluation=False) -> list[list[Sample]]`"
                    "and within the output sample, you should at least set `tokens`, `response_length`, `reward` "
                    "and `truncated`."
                ),
            )
            parser.add_argument(
                "--rollout-temperature",
                type=float,
                default=1.0,
                help="the temperature for the inference engine during rollout.",
            )
            parser.add_argument(
                "--rollout-top-p", type=float, default=1.0, help="the top-p for the inference engine during rollout."
            )
            parser.add_argument(
                "--rollout-top-k", type=int, default=-1, help="the top-k for the inference engine during rollout."
            )
            parser.add_argument(
                "--rollout-max-context-len",
                type=int,
                default=None,
                help=(
                    "The maximum context size for the inference engine during rollout."
                    "It should no exceed the `max_position_embeddinds` in Huggingface model's `config.json`"
                ),
            )
            parser.add_argument(
                "--rollout-max-prompt-len",
                type=int,
                default=None,
                help=(
                    "The maximum length of the prompt for the inference engine during rollout. "
                    "If set, we will filter out the long prompts during initialization of the global dataset. "
                    "This is not recommended if the dataset is large."
                ),
            )
            parser.add_argument(
                "--rollout-max-response-len",
                type=int,
                default=None,
                help=(
                    "The maximum length of the response for the inference engine during rollout. "
                    "It is basically `max_tokens` in sglang."
                ),
            )
            parser.add_argument(
                "--rollout-skip-special-tokens",
                action="store_true",
                default=False,
                help=(
                    "Whether to skip special tokens in the response during rollout. "
                    "This is useful when you want to use the response as a prompt for the next rollout."
                ),
            )
            parser.add_argument(
                "--rollout-stop",
                type=str,
                nargs="+",
                default=None,
                help=(
                    "The stop words for the inference engine during rollout. "
                    "It can be a list of strings or a single string. "
                    "It may be hard to pass special tokens in command line, in that case rollout_stop_token_ids can be used."
                ),
            )
            parser.add_argument(
                "--rollout-stop-token-ids",
                type=int,
                nargs="+",
                default=None,
                help=(
                    "The stop token ids for the inference engine during rollout. "
                    "It can be a list of integers or a single integer."
                ),
            )
            parser.add_argument(
                "--rollout-shuffle",
                action="store_true",
                default=False,
                help=("Whether to shuffle the prompts during rollout."),
            )
            parser.add_argument(
                "--rollout-seed",
                type=int,
                default=42,
                help=(
                    "The seed for the random number generator during rollout. "
                    "This is used to shuffle the prompts and also for the random sampling of the prompts."
                ),
            )

            # sampling
            parser.add_argument(
                "--over-sampling-batch-size",
                type=int,
                default=None,
                help=(
                    "This defines the granularity of the sampling batch in the rollout function. "
                    "When the number of available samples falls below the target, a sampling "
                    "operation of size over_sampling_batch_size will be triggered."
                    "Regardless of whether partial rollout is used or filters are applied, "
                    "the sampling granularity is always determined by this value. "
                    "If this value is None, rollout_batch_size will be used as the default over_sampling_batch_size."
                ),
            )
            parser.add_argument(
                "--dynamic-sampling-filter-path",
                type=str,
                default=None,
                help=(
                    "This is the filter function for dynamic sampling. "
                    "It should be able to judge whether the result of a prompt should be selected or not."
                    "We will do dynamic filter for sampling as in DAPO. e.g. not all correct or all wrong samples."
                    "You could use `slime.rollout.filter_hub.dynamic_sampling_filters.check_reward_nonzero_std` as an example."
                ),
            )

            # partial rollout
            parser.add_argument(
                "--partial-rollout",
                action="store_true",
                default=False,
                help=(
                    "Whether to use partial rollout. "
                    "If set, the unfinished samples during dynamic sampling will be recycled back to data buffer. "
                    "This is useful for long responses."
                ),
            )
            parser.add_argument(
                "--custom-generate-function-path",
                type=str,
                default=None,
                help=(
                    "Only substitue the `def generate(args, sample, sampling_params)` function within the example rollout function. "
                    "This should be useful if you need to implement some special rollout logic, e.g. multi-turn, function calling."
                ),
            )

            parser.add_argument(
                "--buffer-filter-path",
                type=str,
                default=None,
                help=(
                    "Path to the buffer filter function. "
                    "It should be able to select the samples in the buffer. "
                    "The function should take list[list[Sample]] and return list[list[Sample]]."
                ),
            )
            # update weight
            parser.add_argument(
                "--update-weight-buffer-size",
                type=int,
                default=512 * 1024**2,
                help=(
                    "buffer size for update weight, in bytes. "
                    "This is used for updating weights by chunk and should be useful for MoE models."
                ),
            )
            parser.add_argument(
                "--update-weights-interval",
                type=int,
                default=1,
                help="Interval for updating the weights",
            )
            parser.add_argument(
                "--keep-old-actor",
                action="store_true",
                help="Whether to keep the rollout model on training process",
            )

            parser.add_argument(
                "--rollout-data-postprocess-path",
                type=str,
                default=None,
                help=(
                    "The called after we have all the rollout data including log_probs. "
                    "It may be helpful for updating loss mask."
                ),
            )
            parser.add_argument(
                "--rollout-external",
                action="store_true",
                default=False,
                help="Use external SGLang instances instead of launching them inside the framework.",
            )
            parser.add_argument(
                "--rollout-external-engine-addrs",
                type=str,
                default=None,
                nargs="+",
                help="Address and ports of the external engines.",
            )
            return parser

        def add_fault_tolerance_arguments(parser):
            parser.add_argument(
                "--use-fault-tolerance",
                action="store_true",
                default=False,
                help="Whether to enable the fault tolerance function during rollout.",
            )
            parser.add_argument(
                "--rollout-health-check-interval",
                type=float,
                default=30.0,
                help="Interval in seconds between rollout engine /health_generate checks during generate/eval.",
            )
            parser.add_argument(
                "--rollout-health-check-timeout",
                type=float,
                default=30.0,
                help="Timeout in seconds to wait for a rollout engine /health_generate response before killing it.",
            )
            parser.add_argument(
                "--rollout-health-check-first-wait",
                type=float,
                default=300.0,
                help="Time to wait for the compilation before the actual health check.",
            )
            return parser

        # data
        def add_data_arguments(parser):
            # dataset
            # TODO: maybe add an num_epoch and calculate the num_rollout from buffer
            parser.add_argument(
                "--num-rollout",
                type=int,
                default=None,
                help="Number of rollout steps. If not set, we will calculate the number of rollout steps from the dataset size.",
            )
            parser.add_argument(
                "--num-epoch",
                type=int,
                default=None,
                help=(
                    "Number of epochs for the training. "
                    "This is used to calculate the number of rollout steps from the dataset size. "
                    "If set, we will calculate the number of rollout steps as `num_rollout = num_epoch * dataset_size // rollout_batch_size`."
                    "If both `--num-epoch` and `--num-rollout` are set, `--num-epoch` will be ignored."
                ),
            )

            parser.add_argument(
                "--disable-rollout-global-dataset",
                action="store_false",
                dest="rollout_global_dataset",
                help=(
                    "Whether to use a global dataset for rollout. "
                    "If set, the rollout will use the `--prompt-data` as the prompt dataset, "
                    "and the prompts for rollout will be sampled from the dataset. "
                    "If not set, you need to manage the data by your self."
                ),
            )

            parser.add_argument(
                "--data-source-path",
                type=str,
                default="slime.rollout.data_source.RolloutDataSourceWithBuffer",
                help="The data source class for rollout data.",
            )
            parser.add_argument(
                "--prompt-data",
                type=str,
                default=None,
                help=(
                    "The path to the prompt data. "
                    "Currently we only support jsonl format, and each line should contains --input-key and --label-key, "
                    "which will be used as the prompt and the label respectively. "
                    "If you want to use a custom template, you can set --apply-chat-template to true, in that case, "
                    "the input should be the same structure as an openai message, e.g. [{'role': 'user', 'content': 'blabla'}]. "
                ),
            )
            parser.add_argument("--apply-chat-template", action="store_true", default=False)
            # Temporarily be JSON-serialized str, will be a real dict after using Omegaconf
            parser.add_argument("--apply-chat-template-kwargs", type=json.loads, default="{}")
            parser.add_argument("--input-key", type=str, default="input", help="JSON dataset key")
            parser.add_argument("--label-key", type=str, default=None, help="JSON dataset key")
            parser.add_argument(
                "--multimodal-keys",
                type=json.loads,
                default=None,
                help=(
                    'JSON string for multimodal data mapping media types to data keys. Example: \'{"image": "image_file"}\''
                ),
            )
            parser.add_argument("--metadata-key", type=str, default="metadata", help="JSON dataset key")
            parser.add_argument(
                "--tool-key",
                type=str,
                default=None,
                help=(
                    "When need to add tools during apply_chat_template, you should provide the key for the tools in the prompt dataset."
                ),
            )

            parser.add_argument(
                "--start-rollout-id",
                type=int,
                default=None,
                help=(
                    "The starting rollout step, if not set, will try to load the step from --load when doing continue training, "
                    "otherwise will be set to 0, meaning training from start."
                ),
            )

            # batch sizes
            parser.add_argument(
                "--rollout-batch-size",
                type=int,
                required=True,
                help=(
                    "The number of prompts in each rollout step. "
                    "The total data returned should be rollout_batch_size * n_samples_per_prompt. "
                ),
            )
            parser.add_argument(
                "--n-samples-per-prompt", type=int, default=1, help="Number of responses for each prompt in generation"
            )

            # gbs of the training, note that the gbs is of sample, not of prompts,
            # so if you hope to train 1 step for each rollout, the global_bach_size should be set as
            # `rollout_batch_size * n_samples_per_prompt`.
            reset_arg(parser, "--global-batch-size", type=int, default=None)
            parser.add_argument(
                "--num-steps-per-rollout",
                type=int,
                default=None,
                help=(
                    "Number of steps per rollout, e.g. It is equivalent to setting gbs as "
                    "`rollout_batch_size * n_samples_per_prompt // num_steps_per_rollout`."
                ),
            )
            # mbs for the training, will be ignored if `use_dynamic_batch_size` is set.
            reset_arg(parser, "--micro-batch-size", type=int, default=1)
            parser.add_argument(
                "--balance-data",
                action="store_true",
                default=False,
                help=(
                    "Balance the number of tokens between data parallel ranks with `karmarkar_karp` for verl. "
                    "Note that this may allocate the different response of the same prompt into different training steps."
                ),
            )

            parser.add_argument(
                "--use-dynamic-batch-size",
                action="store_true",
                default=False,
                help=(
                    "Because the sample length varies, to maximize the GPU utilization, "
                    "we will use the dynamic batch size to adjust the micro batch size according to the maximum number of tokens each gpu can run. "
                    "For example, if we have 3 samples, with the length of 100, 200, and 300, and the max_tokens_per_gpu is 300, when enabling "
                    "dynamic batch size, slime will make 2 micro batches, i.e. [100, 200], [300]."
                ),
            )
            parser.add_argument(
                "--max-tokens-per-gpu",
                type=int,
                default=None,
                help=(
                    "The maximum number of tokens per GPU for dynamic batch size. "
                    "Note that when enabling context parallel (CP), the max tokens per gpu should be around "
                    "`max_response_len // cp_size` instead of `max_response_len`."
                ),
            )
            parser.add_argument(
                "--log-probs-max-tokens-per-gpu",
                type=int,
                default=None,
                help=(
                    "The maximum number of tokens per GPU for calculating log probs. "
                    "This is used to calculate the log probs of the responses during rollout, "
                    "and should be set to a larger value than `max_tokens_per_gpu` if you want better performance. "
                ),
            )
            return parser

        def add_eval_arguments(parser):
            parser.add_argument(
                "--eval-function-path",
                type=str,
                default=None,
                help=(
                    "Path to the eval generation function."
                    "If not set, we will use rollout_function_path as the default. "
                ),
            )

            # change the default value of eval_interval from Megatron to None
            reset_arg(parser, "--eval-interval", type=int, default=None)

            parser.add_argument(
                "--eval-prompt-data",
                type=str,
                default=None,
                nargs="+",
                help=(
                    "Path to the evaluation prompt data, "
                    "should first input the name of the eval dataset and then the path, e.g. "
                    "aime /path/to/aime.jsonl"
                ),
            )
            parser.add_argument(
                "--eval-config",
                type=str,
                default=None,
                help=(
                    "Path to an OmegaConf YAML/JSON file describing evaluation datasets. "
                    "When provided, this overrides --eval-prompt-data."
                ),
            )

            # The following keys are used to override the rollout version during eval.
            parser.add_argument("--eval-input-key", type=str, default=None, help="JSON dataset key")
            parser.add_argument("--eval-label-key", type=str, default=None, help="JSON dataset key")
            parser.add_argument("--eval-tool-key", type=str, default=None, help="JSON dataset key")
            parser.add_argument(
                "--n-samples-per-eval-prompt",
                type=int,
                default=1,
                help="number of responses for each prompt in generation",
            )
            parser.add_argument("--eval-temperature", type=float, default=None)
            parser.add_argument("--eval-top-p", type=float, default=None)
            parser.add_argument("--eval-top-k", type=int, default=None)
            parser.add_argument("--eval-max-response-len", type=int, default=None)
            parser.add_argument("--eval-max-prompt-len", type=int, default=None)
            parser.add_argument("--eval-min-new-tokens", type=int, default=None)
            parser.add_argument("--eval-max-context-len", type=int, default=None)

            return parser

        def add_algo_arguments(parser):
            parser.add_argument(
                "--ref-load",
                type=str,
                default=None,
                help=(
                    "The checkpoint for reference model. "
                    "When --load is not set, this will be used as the initial checkpoint for training. "
                ),
            )
            parser.add_argument(
                "--ref-ckpt-step", type=int, default=None, help="The checkpoint step for reference model. "
            )
            reset_arg(parser, "--load", type=str, default=None)
            reset_arg(parser, "--save", type=str, default=None)
            reset_arg(parser, "--save-interval", type=int, default=None)
            reset_arg(parser, "--async-save", action="store_true")
            reset_arg(parser, "--seed", type=int, default=1234)
            reset_arg(parser, "--clip-grad", type=float, default=1.0)
            reset_arg(parser, "--calculate-per-token-loss", action="store_true")
            reset_arg(parser, "--lr", type=float, default=1e-6)

            parser.add_argument("--num-critic-only-steps", type=int, default=0, help="Number of critic only steps")
            parser.add_argument("--critic-load", type=str, default=None, help="The checkpoint for critic model.")
            parser.add_argument("--critic-save", type=str, default=None, help="The checkpoint for critic model.")
            parser.add_argument("--critic-lr", type=float, default=None, help="The lr for critic model")
            parser.add_argument(
                "--critic-lr-warmup-iters",
                type=int,
                default=0,
                help="number of iterations to linearly warmup for critic model.",
            )

            parser.add_argument("--eps-clip", type=float, default=0.2, help="PPO clip range")
            parser.add_argument("--eps-clip-high", type=float, default=None, help="PPO clip upper range")
            parser.add_argument(
                "--eps-clip-c",
                type=float,
                default=None,
                help="lower bound of the value for Dual-clip PPO from https://arxiv.org/pdf/1912.09729",
            )
            parser.add_argument("--value-clip", type=float, default=0.2, help="the clip for value loss")
            parser.add_argument(
                "--kl-coef",
                type=float,
                default=0.00,
                help="KL penalty coefficient for reward shaping. This is applied to the reward signal before advantage calculation.",
            )
            parser.add_argument(
                "--loss-type",
                type=str,
                choices=["policy_loss", "sft_loss", "custom_loss"],
                default="policy_loss",
                help=(
                    "Choose loss type, currently support ppo policy_loss or sft_loss, "
                    "if custom_loss is set, we will use the function path from `--custom-loss-function-path`."
                ),
            )
            parser.add_argument(
                "--custom-loss-function-path",
                type=str,
                default=None,
                help=(
                    "Path to the custom loss function, if the loss_type is `custom_loss`, "
                    "we will use this function to calculate the loss. "
                ),
            )
            parser.add_argument(
                "--kl-loss-type",
                type=str,
                choices=["k1", "k2", "k3", "low_var_kl"],
                default="k1",
                help="Choose KL loss type: kl, k2, k3, low_var_kl",
            )
            parser.add_argument(
                "--advantage-estimator",
                type=str,
                choices=[
                    "grpo",
                    "gspo",
                    "reinforce_plus_plus",
                    "reinforce_plus_plus_baseline",
                    "ppo",
                    "on_policy_distillation",
                ],
                default="grpo",
            )
            parser.add_argument(
                "--disable-compute-advantages-and-returns",
                action="store_false",
                dest="compute_advantages_and_returns",
                help=(
                    "Whether to disable computing advantages and returns. "
                    "If set, we will not compute the advantages and returns, "
                    "This is useful for sft or custom loss function."
                ),
            )
            parser.add_argument(
                "--use-kl-loss", action="store_true", default=False, help="whether to use KL loss from GRPO"
            )
            parser.add_argument(
                "--kl-loss-coef",
                type=float,
                default=0.0,
                help="KL penalty coefficient for the loss function. This is added to the final PPO loss.",
            )
            parser.add_argument(
                "--use-unbiased-kl",
                action="store_true",
                default=False,
                help="Whether to enable unbiased KL estimation.",
            )
            parser.add_argument(
                "--ref-update-interval",
                type=int,
                default=None,
                help="Interval (in rollout steps) to update ref model from actor. If None, ref model is not updated.",
            )
            parser.add_argument("--entropy-coef", type=float, default=0.0, help="Entropy loss coef")
            parser.add_argument("--gamma", type=float, default=1.0, help="PPO GAE gamma")
            parser.add_argument("--lambd", type=float, default=1.0, help="PPO GAE lambd")
            parser.add_argument("--normalize-advantages", action="store_true", default=False)
            parser.add_argument(
                "--disable-grpo-std-normalization",
                action="store_false",
                dest="grpo_std_normalization",
                help="from Dr.GRPO https://arxiv.org/pdf/2503.20783",
            )
            parser.add_argument(
                "--disable-rewards-normalization",
                action="store_false",
                dest="rewards_normalization",
                help="Disable rewards normalization",
            )
            parser.add_argument(
                "--use-rollout-entropy",
                action="store_true",
                default=False,
                help=(
                    "Whether to calculate the entropy when calculating the logprobs from actor and reference model. "
                    "This is useful for doing special loss mask."
                ),
            )
            parser.add_argument(
                "--get-mismatch-metrics",
                action="store_true",
                default=False,
                help="Whether to calculate the mismatch metrics.",
            )
            parser.add_argument(
                "--use-rollout-logprobs",
                action="store_true",
                default=False,
                help=(
                    "Whether to use the rollout logprobs when calculating the importance sampling ratios. "
                    "If not set, we will use the logprobs from the actor model."
                ),
            )
            # Off-Policy Correction using Importance Sampling: https://fengyao.notion.site/off-policy-rl
            parser.add_argument(
                "--use-tis",
                action="store_true",
                default=False,
                help="Enable TIS from https://fengyao.notion.site/off-policy-rl for off-policy importance sampling.",
            )
            parser.add_argument(
                "--tis-clip",
                type=float,
                default=2.0,
                help="Clipping threshold C for importance sampling ratios to control variance.",
            )
            parser.add_argument(
                "--tis-clip-low",
                type=float,
                default=0,
                help="Lower bound clipping threshold C for importance sampling ratios to control variance.",
            )
            parser.add_argument(
                "--custom-tis-function-path",
                type=str,
                default=None,
                help="Path to the custom TIS/RS function (e.g., examples/train_infer_mismatch_helper/mis.py:compute_mis_weights_with_cp).",
            )

            parser.add_argument(
                "--use-routing-replay",
                action="store_true",
                default=False,
                help="The routing replay technique from https://arxiv.org/abs/2507.18071",
            )
            parser.add_argument(
                "--use-rollout-routing-replay",
                action="store_true",
                default=False,
                help="The rollout routing replay technique from https://arxiv.org/abs/2510.11370",
            )
            parser.add_argument(
                "--use-opsm",
                action="store_true",
                default=False,
                help="Whether to enable Off-Policy Sequence Masking (OPSM).",
            )
            parser.add_argument(
                "--opsm-delta",
                type=float,
                default=1e-4,
                help="The threshold for Off-Policy Sequence Masking (OPSM).",
            )
            return parser

        def add_router_arguments(parser):
            parser.add_argument(
                "--use-slime-router",
                action="store_true",
                default=False,
                help="Whether to use SlimeRouter for text-based routing instead of SGLang token-based routing",
            )
            parser.add_argument(
                "--slime-router-middleware-paths",
                type=str,
                nargs="+",
                default="",
            )
            parser.add_argument(
                "--slime-router-timeout",
                type=float,
                default=None,
                help="Timeout for SlimeRouter HTTP requests in seconds.",
            )
            parser.add_argument(
                "--slime-router-max-connections",
                type=int,
                default=None,
                help="Max connections for SlimeRouter HTTP client.",
            )
            RouterArgs.add_cli_args(parser, use_router_prefix=True, exclude_host_port=True)
            return parser

        # wandb
        def add_wandb_arguments(parser):
            # wandb parameters
            parser.add_argument("--use-wandb", action="store_true", default=False)
            parser.add_argument(
                "--wandb-mode",
                type=str,
                default=None,
                choices=["online", "offline", "disabled"],
                help="W&B mode: online (default), offline (local only), or disabled. Overrides WANDB_MODE env var.",
            )
            parser.add_argument(
                "--wandb-dir",
                type=str,
                default=None,
                help="Directory to store wandb logs. Default is ./wandb in current directory.",
            )
            parser.add_argument("--wandb-key", type=str, default=None)
            parser.add_argument("--wandb-host", type=str, default=None)
            parser.add_argument("--wandb-team", type=str, default=None)
            parser.add_argument("--wandb-group", type=str, default=None)
            reset_arg(parser, "--wandb-project", type=str, default=None)
            parser.add_argument(
                "--disable-wandb-random-suffix",
                action="store_false",
                dest="wandb_random_suffix",
                default=True,
                help=(
                    "Whether to add a random suffix to the wandb run name. "
                    "By default, we will add a random 6 length string with characters to the run name."
                ),
            )
            parser.add_argument(
                "--wandb-always-use-train-step",
                action="store_true",
                default=False,
                help=(
                    "Whether to always use train step as the step metric in wandb. "
                    "If set, we will always use the train steps for wandb logging, "
                    "otherwise, will use rollout step for most info other than train/*. "
                ),
            )
            parser.add_argument(
                "--log-multi-turn",
                action="store_true",
                default=False,
                help="Whether to log information for multi-turn rollout.",
            )
            parser.add_argument(
                "--log-passrate",
                action="store_true",
                default=False,
                help="Whether to turn on passrate logging, which will log the pass@n of the responses in the rollout.",
            )
            parser.add_argument(
                "--log-reward-category",
                type=str,
                default=None,
                help=(
                    "Log statistics of the category of reward, such as why the reward function considers it as failed. "
                    "Specify the key in the reward dict using this argument.",
                ),
            )
            parser.add_argument("--wandb-run-id", type=str, default=None)
            return parser

        # tensorboard
        def add_tensorboard_arguments(parser):
            # tb_project_name, tb_experiment_name
            parser.add_argument("--use-tensorboard", action="store_true", default=False)
            parser.add_argument(
                "--tb-project-name",
                type=str,
                default=None,
                help="Directory to store tensorboard logs. Default is  os.environ.get('TENSORBOARD_DIR') directory.",
            )
            parser.add_argument("--tb-experiment-name", type=str, default=None)

            return parser

        # debug
        def add_debug_arguments(parser):
            parser.add_argument(
                "--save-debug-rollout-data",
                type=str,
                default=None,
                help=(
                    "Save the rollout data to this path for debugging. "
                    "The file will be saved to `save_debug_rollout_data.format(rollout_id)`."
                ),
            )
            parser.add_argument(
                "--load-debug-rollout-data",
                type=str,
                default=None,
                help=(
                    "Load the rollout data from this path for debugging. "
                    "The file will be loaded from `load_debug_rollout_data.format(rollout_id)`. "
                    "When this is enabled, slime will not instantiate sglang servers."
                ),
            )
            parser.add_argument(
                "--load-debug-rollout-data-subsample",
                type=float,
                default=None,
                help="Subsample a portion of the debug rollout data for faster debugging.",
            )
            parser.add_argument(
                "--debug-rollout-only",
                action="store_true",
                default=False,
                help=(
                    "Whether to only run the rollout generation without training. "
                    "This is useful for debugging the rollout generation function."
                ),
            )
            parser.add_argument(
                "--debug-train-only",
                action="store_true",
                default=False,
                help=(
                    "Whether to only run the training without sglang servers. "
                    "This is useful for debugging the rollout generation function."
                ),
            )
            parser.add_argument(
                "--save-debug-train-data",
                type=str,
                default=None,
                help=(
                    "Save the train data to this path for debugging. "
                    "The file will be saved to `save_debug_train_data.format(rollout_id)`."
                ),
            )
            parser.add_argument(
                "--dump-details",
                type=str,
                default=None,
                help=("Dump all details of training for post-hoc analysis and visualization."),
            )
            # use together with --record-memory-history and --memory-snapshot-path (defined in Megatron)
            parser.add_argument(
                "--memory-snapshot-dir",
                type=str,
                default=".",
            )
            parser.add_argument(
                "--memory-snapshot-num-steps",
                type=int,
                default=None,
            )
            parser.add_argument(
                "--profile-target",
                type=str,
                choices=["train_overall", "train_actor", "train_log_probs"],
                default=["train_overall"],
                nargs="+",
            )
            parser.add_argument(
                "--memory-recorder",
                type=str,
                choices=["torch", "memray"],
                default="torch",
            )
            parser.add_argument("--check-weight-update-equal", action="store_true")
            return parser

        def add_network_arguments(parser):
            parser.add_argument("--http-proxy", type=str, default=None)
            parser.add_argument("--use-distributed-post", action="store_true", default=False)
            return parser

        def add_reward_model_arguments(parser):
            parser.add_argument(
                "--rm-type",
                type=str,
                default=None,
                help="Type of the reward model",
            )
            parser.add_argument(
                "--reward-key",
                type=str,
                default=None,
                help=(
                    "Some reward model may return a dict instead of a value, "
                    "this is the key to extract the reward value from the dict. "
                ),
            )
            parser.add_argument(
                "--eval-reward-key",
                type=str,
                default=None,
                help="The eval variant for --reward-key",
            )
            parser.add_argument(
                "--group-rm", action="store_true", default=False, help="Whether to do rm on a whole group."
            )
            parser.add_argument(
                "--rm-url",
                type=str,
                default=None,
                help="URL for the reward model service for --rm-type remote_rm, e.g. http://localhost:8000",
            )
            parser.add_argument(
                "--custom-rm-path",
                type=str,
                default=None,
                help=(
                    "Path to the custom reward model function. "
                    "If set, we will use this function to calculate the reward instead of the default one. "
                    "The function should have the signature `def custom_rm(args, sample) -> float`."
                ),
            )
            parser.add_argument(
                "--custom-reward-post-process-path",
                type=str,
                default=None,
                help=(
                    "Path to the custom function that will post process reward, by default it will be the normalization for grpo. "
                ),
            )
            return parser

        def add_rollout_buffer_arguments(parser):
            parser.add_argument(
                "--rollout-buffer-url",
                type=str,
                default=None,
                help="URL for the rollout buffer",
            )

            parser.add_argument(
                "--fetch-trajectory-retry-times",
                type=int,
                default=-1,
                help="Number of times to retry fetching trajectory, -1 means unlimited retry",
            )
            parser.add_argument(
                "--min-batch-collection-ratio",
                type=float,
                default=1,
                help="Minimum batch collection ratio",
            )
            parser.add_argument(
                "--rollout-task-type",
                type=str,
                default="math",
            )
            parser.add_argument(
                "--loss-mask-type",
                type=str,
                default="qwen",
                choices=["qwen", "qwen3", "distill_qwen"],
                help="Loss mask type",
            )
            parser.add_argument(
                "--data-pad-size-multiplier",
                type=int,
                default=128,
                help="Multiplier for data padding size in data processing.",
            )
            parser.add_argument(
                "--rollout-sample-filter-path",
                type=str,
                default=None,
                help=(
                    "Path to the rollout sample filter function. "
                    "This function determines whether a sample will participate in loss calculation. "
                    "The function should take args and samples (list[Sample]) as input, and return None. "
                    "Please directly modify the remove_sample attribute of Sample. "
                    "Note: This attribute does not determine whether the sample participates in advantage normalization."
                ),
            )
            parser.add_argument(
                "--rollout-all-samples-process-path",
                type=str,
                default=None,
                help=(
                    "Path to the rollout all samples process function that "
                    "can process all samples including filtered ones."
                ),
            )
            parser.add_argument(
                "--disable-rollout-trim-samples",
                action="store_true",
                default=False,
                help="disable trim samples in rollout buffer when converting samples to train data",
            )
            return parser

        def add_custom_megatron_plugins_arguments(parser):
            """
            Add custom Megatron plugins arguments.
            This is a placeholder for any additional arguments that might be needed.
            """
            # Custom arguments can be added here
            parser.add_argument(
                "--custom-megatron-init-path",
                type=str,
                default=None,
            )
            parser.add_argument(
                "--custom-megatron-before-log-prob-hook-path",
                type=str,
                default=None,
            )
            parser.add_argument(
                "--custom-megatron-before-train-step-hook-path",
                type=str,
                default=None,
            )
            return parser

        def add_mtp_training_arguments(parser):
            """Add MTP training specific arguments."""
            reset_arg(parser, "--mtp-num-layers", type=int, default=None)
            reset_arg(parser, "--mtp-loss-scaling-factor", type=float, default=0.2)
            parser.add_argument(
                "--enable-mtp-training",
                action="store_true",
                default=False,
                help="Enable MTP layer parameter updates during training",
            )

            return parser

        def add_prefill_decode_disaggregation_arguments(parser):
            parser.add_argument(
                "--prefill-num-servers",
                type=int,
                default=None,
                help="Number of prefill servers for disaggregation.",
            )
            return parser

        def add_ci_arguments(parser):
            parser.add_argument(
                "--ci-test",
                action="store_true",
            )
            parser.add_argument(
                "--ci-disable-kl-checker",
                action="store_true",
            )
            parser.add_argument(
                "--ci-metric-checker-key",
                type=str,
                default=None,
            )
            parser.add_argument(
                "--ci-metric-checker-threshold",
                type=float,
                default=None,
            )
            parser.add_argument(
                "--ci-save-grad-norm",
                type=str,
                default=None,
            )
            parser.add_argument(
                "--ci-load-grad-norm",
                type=str,
                default=None,
            )
            return parser

        def add_sglang_tp_size():
            temp_parser = argparse.ArgumentParser(add_help=False)
            temp_parser.add_argument("--rollout-num-gpus-per-engine", type=int, default=1)
            temp_args, _ = temp_parser.parse_known_args()
            sglang_tp_size = temp_args.rollout_num_gpus_per_engine
            return sglang_tp_size

        # Add custom arguments in front to prevent overwritten some slime arguments.
        if add_custom_arguments is not None:
            parser = add_custom_arguments(parser)

        parser = add_cluster_arguments(parser)
        parser = add_train_arguments(parser)
        parser = add_rollout_arguments(parser)
        parser = add_fault_tolerance_arguments(parser)
        parser = add_data_arguments(parser)
        parser = add_eval_arguments(parser)
        parser = add_algo_arguments(parser)
        parser = add_wandb_arguments(parser)
        parser = add_tensorboard_arguments(parser)
        parser = add_router_arguments(parser)
        parser = add_debug_arguments(parser)
        parser = add_sglang_arguments(parser)
        parser = add_network_arguments(parser)
        parser = add_reward_model_arguments(parser)
        parser = add_rollout_buffer_arguments(parser)
        parser = add_mtp_training_arguments(parser)
        parser = add_prefill_decode_disaggregation_arguments(parser)
        parser = add_ci_arguments(parser)
        parser.set_defaults(sglang_tensor_parallel_size=add_sglang_tp_size())

        # For megatron
        parser = add_custom_megatron_plugins_arguments(parser)
        try:
            parser.add_argument(
                "--custom-config-path",
                type=str,
                default=None,
                help="Path to the YAML config for custom function arguments.",
            )
            parser.add_argument("--padded-vocab-size", type=int, default=None)
        except argparse.ArgumentError:
            pass

        return parser

    return add_slime_arguments


def parse_args(add_custom_arguments=None):
    # Users may call `parse_args` very early, thus we ensure logger is configured here
    configure_logger()

    add_slime_arguments = get_slime_extra_args_provider(add_custom_arguments)

    backend = parse_args_train_backend()
    if backend == "megatron":
        from slime.backends.megatron_utils.arguments import parse_args as megatron_parse_args
        from slime.backends.megatron_utils.arguments import set_default_megatron_args
        from slime.backends.megatron_utils.arguments import validate_args as megatron_validate_args

        args = megatron_parse_args(extra_args_provider=add_slime_arguments)
        if args.hf_checkpoint:
            hf_config = AutoConfig.from_pretrained(args.hf_checkpoint, trust_remote_code=True)
            hf_validate_args(args, hf_config)

        args.rank = 0
        args.world_size = args.actor_num_nodes * args.actor_num_gpus_per_node
        args = set_default_megatron_args(args)
    else:
        from slime.backends.fsdp_utils.arguments import load_fsdp_args

        args = load_fsdp_args(extra_args_provider=add_slime_arguments)
        args.rank = 0  # Primary process rank for wandb initialization
        args.world_size = args.actor_num_nodes * args.actor_num_gpus_per_node

    slime_validate_args(args)

    if backend == "megatron":
        megatron_validate_args(args)

        # always use varlen
        args.variable_seq_lengths = True
        if getattr(args, "moe_token_dispatcher_type", None) == "allgather":
            logger.info(
                "--moe-token-dispatcher-type allgather does not support variable sequence length, "
                "please use alltoall dispatcher instead."
            )
            args.moe_token_dispatcher_type = "alltoall"

    sglang_validate_args(args)

    return args


def parse_args_train_backend():
    if os.environ.get("SLIME_BACKEND") is not None:
        raise Exception("`SLIME_BACKEND` is deprecated, please use --train-backend directly.")

    parser = argparse.ArgumentParser()
    get_slime_extra_args_provider()(parser)
    args_partial, _ = parser.parse_known_args()
    return args_partial.train_backend


def _resolve_eval_datasets(args) -> list[EvalDatasetConfig]:
    """
    Build evaluation dataset configurations from either --eval-config or --eval-prompt-data.
    """
    datasets_config = []
    defaults: dict[str, Any] = {}

    if args.eval_config:
        from omegaconf import OmegaConf

        cfg = OmegaConf.load(args.eval_config)
        cfg_dict = OmegaConf.to_container(cfg, resolve=True)
        if not isinstance(cfg_dict, dict):
            raise ValueError("--eval-config must contain a mapping at the root.")

        eval_cfg = cfg_dict.get("eval", cfg_dict)
        if not isinstance(eval_cfg, dict):
            raise ValueError("--eval-config must define an `eval` mapping or be a mapping itself.")

        defaults = dict(eval_cfg.get("defaults") or {})
        datasets_config = ensure_dataset_list(eval_cfg.get("datasets"))
        if not datasets_config:
            raise ValueError("--eval-config does not define any datasets under `eval.datasets`.")
    elif args.eval_prompt_data:
        values = list(args.eval_prompt_data)
        if len(values) == 1:
            logger.info("[legacy] only one eval_prompt_data detected, will assume it is data for aime")
            values = ["aime", values[0]]
        if len(values) % 2 != 0:
            raise ValueError("eval prompt data must be provided as name/path pairs.")
        datasets_config = [{"name": values[i], "path": values[i + 1]} for i in range(0, len(values), 2)]
    else:
        datasets_config = []

    eval_datasets = build_eval_dataset_configs(args, datasets_config, defaults)
    if eval_datasets:
        args.eval_prompt_data = [item for dataset in eval_datasets for item in (dataset.name, dataset.path)]
    else:
        args.eval_prompt_data = None

    return eval_datasets


def slime_validate_args(args):
    args.eval_datasets = _resolve_eval_datasets(args)

    if args.kl_coef != 0 or args.use_kl_loss:
        if not os.path.exists(args.ref_load):
            raise FileNotFoundError(f"ref_load {args.ref_load} does not exist, please check the path.")

        if not os.path.exists(os.path.join(args.ref_load, "latest_checkpointed_iteration.txt")):
            logger.info(
                f"ref_load {args.ref_load} does not have latest_checkpointed_iteration.txt, "
                "please make sure it is a valid megatron checkpoint directory."
            )

    # TODO: During loading, we need to set the start_rollout_id here.
    if args.megatron_to_hf_mode == "bridge":
        if args.load is None:
            args.load = args.ref_load or args.hf_checkpoint
        args.start_rollout_id = 0
    else:
        if (
            args.load is None
            or not os.path.exists(args.load)
            or not os.path.exists(os.path.join(args.load, "latest_checkpointed_iteration.txt"))
        ):
            args.no_load_optim = True
            args.no_load_rng = True
            args.finetune = True
            args.load = args.ref_load
            if args.ref_ckpt_step is not None:
                args.ckpt_step = args.ref_ckpt_step
        args.start_rollout_id = 0

    if args.eval_interval is not None:
        assert args.eval_datasets, "Evaluation datasets must be configured when eval_interval is set."

    if args.save_interval is not None:
        assert args.save is not None, "'--save' is required when save_interval is set."

    assert not (args.kl_coef != 0 and args.kl_loss_coef != 0), "Only one of kl_coef and kl_loss_coef can be set"

    if args.advantage_estimator in ["reinforce_plus_plus", "reinforce_plus_plus_baseline"]:
        assert args.normalize_advantages, (
            "The 'reinforce_plus_plus' and 'reinforce_plus_plus_baseline' advantage estimators "
            "require advantage normalization. Please add `--normalize-advantages` to your command."
        )

    if args.use_rollout_logprobs:
        assert not args.use_tis, "use_rollout_logprobs and use_tis cannot be set at the same time."

    if args.get_mismatch_metrics:
        assert (
            args.custom_tis_function_path is not None
        ), "custom_tis_function_path must be set when get_mismatch_metrics is set"

        if args.use_rollout_logprobs:
            logger.info(
                "get_mismatch_metrics is set; For metrics calculation, the log probs will still be recomputed by training engine. One more forward pass will be applied."
            )

    if args.use_dynamic_batch_size:
        assert args.max_tokens_per_gpu is not None, "max_tokens_per_gpu must be set when use_dynamic_batch_size is set"
        if args.log_probs_max_tokens_per_gpu is None:
            args.log_probs_max_tokens_per_gpu = args.max_tokens_per_gpu

    if args.eps_clip_high is None:
        args.eps_clip_high = args.eps_clip

    if args.eval_reward_key is None:
        args.eval_reward_key = args.reward_key

    if args.dump_details is not None:
        args.save_debug_rollout_data = f"{args.dump_details}/rollout_data/{{rollout_id}}.pt"
        args.save_debug_train_data = f"{args.dump_details}/train_data/{{rollout_id}}_{{rank}}.pt"

    if args.load_debug_rollout_data is not None:
        logger.info(
            f"load_debug_rollout_data {args.load_debug_rollout_data} is set, "
            "will not instantiate sglang servers and will only run the training process."
        )
        args.debug_train_only = True

    args.use_critic = args.advantage_estimator == "ppo"
    if args.critic_num_gpus_per_node is None:
        args.critic_num_gpus_per_node = args.actor_num_gpus_per_node
    if args.critic_num_nodes is None:
        args.critic_num_nodes = args.actor_num_nodes
    if args.critic_load is None:
        args.critic_load = args.load
    if args.critic_lr is None:
        args.critic_lr = args.lr

    if args.offload:
        args.offload_train = True
        args.offload_rollout = True
    del args.offload

    if args.debug_rollout_only:
        if args.colocate and (not args.rollout_num_gpus):
            args.rollout_num_gpus = args.actor_num_gpus_per_node * args.actor_num_nodes
        else:
            args.actor_num_gpus_per_node = min(8, args.rollout_num_gpus)
            args.actor_num_nodes = args.rollout_num_gpus // args.actor_num_gpus_per_node
        args.colocate = False
        args.offload_train = args.offload_rollout = False
        if args.train_memory_margin_bytes > 0:
            logger.warning("Force train_memory_margin_bytes=0 since debug_rollout_only does not support it")
            args.train_memory_margin_bytes = 0

    assert not (args.debug_rollout_only and args.debug_train_only), (
        "debug_rollout_only and debug_train_only cannot be set at the same time, " "please set only one of them."
    )

    # always true on offload for colocate at the moment.
    if args.colocate:
        if args.offload_train is None:
            args.offload_train = True
        if args.offload_rollout is None:
            args.offload_rollout = True
        if args.rollout_num_gpus != args.actor_num_gpus_per_node * args.actor_num_nodes:
            logger.info(
                f"rollout_num_gpus {args.rollout_num_gpus} != actor_num_gpus_per_node {args.actor_num_gpus_per_node} "
                f"* actor_num_nodes {args.actor_num_nodes}, overriding rollout_num_gpus to match actor_num_gpus_per_node * actor_num_nodes."
            )
            args.rollout_num_gpus = args.actor_num_gpus_per_node * args.actor_num_nodes
            if args.use_critic:
                args.rollout_num_gpus += args.critic_num_gpus_per_node * args.critic_num_nodes

    if args.offload_train is None:
        args.offload_train = False
    if args.offload_rollout is None:
        args.offload_rollout = False

    if args.eval_function_path is None:
        args.eval_function_path = args.rollout_function_path

    if args.num_steps_per_rollout is not None:
        global_batch_size = args.rollout_batch_size * args.n_samples_per_prompt // args.num_steps_per_rollout
        if args.global_batch_size is not None:
            assert args.global_batch_size == global_batch_size, (
                f"global_batch_size {args.global_batch_size} is not equal to "
                f"rollout_batch_size {args.rollout_batch_size} * n_samples_per_prompt {args.n_samples_per_prompt} "
                f"// num_steps_per_rollout {args.num_steps_per_rollout}"
            )
        args.global_batch_size = global_batch_size

    assert args.rollout_batch_size * args.n_samples_per_prompt % args.global_batch_size == 0, (
        f"rollout_batch_size {args.rollout_batch_size} * n_samples_per_prompt {args.n_samples_per_prompt} "
        f"is not a multiple of global_batch_size {args.global_batch_size}"
    )

    if args.n_samples_per_prompt == 1:
        args.grpo_std_normalization = False
        logger.info("n_samples_per_prompt is set to 1, grpo_std_normalization will be set to False.")

    if args.over_sampling_batch_size is None:
        args.over_sampling_batch_size = args.rollout_batch_size

    assert args.over_sampling_batch_size >= args.rollout_batch_size, (
        f"over_sampling_batch_size {args.over_sampling_batch_size} should be greater than or equal to "
        f"rollout_batch_size {args.rollout_batch_size}"
    )

    if args.num_epoch is not None:
        if args.num_rollout is not None:
            logger.info("Both num_epoch and num_rollout are set, num_epoch will be ignored.")
        else:
            assert args.rollout_global_dataset, (
                "num_epoch is set, but rollout_global_dataset is not set, "
                "please remove --disable-rollout-global-dataset to use num_epoch"
            )
    else:
        # if num_epoch is not set, we should set num_rollout
        assert args.num_rollout is not None, (
            "num_epoch is not set, but num_rollout is not set, " "please set --num-rollout or --num-epoch"
        )

    if args.enable_mtp_training:
        assert args.mtp_num_layers, "mtp_num_layers must be set when enable_mtp_training is set"

    if args.use_rollout_routing_replay:
        args.use_routing_replay = True

    if args.custom_config_path:
        with open(args.custom_config_path) as f:
            data = yaml.safe_load(f) or {}
        for k, v in data.items():
            if hasattr(args, k):
                logger.info(f"Warning: Argument {k} is already set to {getattr(args, k)}, will override with {v}.")
            setattr(args, k, v)

    if args.eval_max_context_len is None:
        logger.info(
            f"args.eval_max_context_len is not set. Use args.rollout_max_context_len {args.rollout_max_context_len} as default value."
        )
        args.eval_max_context_len = args.rollout_max_context_len

    if args.rollout_max_context_len is not None:
        if args.rollout_max_prompt_len is None:
            args.rollout_max_prompt_len = args.rollout_max_context_len - 1
            logger.info(
                f"args.rollout_max_prompt_len is not set. Use args.rollout_max_context_len - 1 ({args.rollout_max_context_len} - 1) as default value so that there is at least one generated token to compute loss."
            )
        assert (
            args.rollout_max_prompt_len <= args.rollout_max_context_len - 1
        ), f"args.rollout_max_prompt_len ({args.rollout_max_prompt_len}) must be smaller than args.rollout_max_context_len ({args.rollout_max_context_len}) so that there is at least one generated token to compute loss."

<<<<<<< HEAD
=======
    if args.prefill_num_servers is not None:
        assert not args.use_fault_tolerance, "fault tolerance is not supported when prefill_num_servers is set."
>>>>>>> 9d92ce72
    assert not (
        args.prefill_num_servers is not None and args.rollout_external
    ), "prefill_num_servers cannot be set when rollout_external is set."


def hf_validate_args(args, hf_config):
    def equal(x, y):
        return x == y

    errors = []

    for hf_config_name, megatron_config_name, compare_fn in [
        ("hidden_size", "hidden_size", equal),
        ("num_attention_heads", "num_attention_heads", equal),
        ("num_hidden_layers", "num_layers", equal),
        ("intermediate_size", "ffn_hidden_size", equal),
        ("tie_word_embeddings", "untie_embeddings_and_output_weights", lambda x, y: not x == y),
        ("rms_norm_eps", "norm_epsilon", equal),
        ("rope_theta", "rotary_base", equal),
    ]:
        if hasattr(hf_config, hf_config_name):
            if not compare_fn(getattr(hf_config, hf_config_name), getattr(args, megatron_config_name)):
                errors.append(
                    f"{hf_config_name} in hf config {getattr(hf_config, hf_config_name)} is not equal to "
                    f"{megatron_config_name} {getattr(args, megatron_config_name)}, please check the config."
                )

    if len(errors) > 0:
        raise AssertionError("hf_validate_args failed: " + "; ".join(errors))<|MERGE_RESOLUTION|>--- conflicted
+++ resolved
@@ -1579,11 +1579,6 @@
             args.rollout_max_prompt_len <= args.rollout_max_context_len - 1
         ), f"args.rollout_max_prompt_len ({args.rollout_max_prompt_len}) must be smaller than args.rollout_max_context_len ({args.rollout_max_context_len}) so that there is at least one generated token to compute loss."
 
-<<<<<<< HEAD
-=======
-    if args.prefill_num_servers is not None:
-        assert not args.use_fault_tolerance, "fault tolerance is not supported when prefill_num_servers is set."
->>>>>>> 9d92ce72
     assert not (
         args.prefill_num_servers is not None and args.rollout_external
     ), "prefill_num_servers cannot be set when rollout_external is set."
