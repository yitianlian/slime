from contextlib import nullcontext

import torch
import torch.distributed as dist
from torch.distributed.fsdp import FullyShardedDataParallel as FSDP
from torch.distributed.fsdp import ShardingStrategy
from torch_memory_saver import torch_memory_saver
from transformers import AutoConfig, AutoModelForCausalLM, AutoTokenizer

import wandb
from slime.backends.utils.data import process_rollout_data
from slime.ray.train_actor import TrainRayActor
from slime.utils.distributed_utils import get_gloo_group
from slime.utils.ppo_utils import compute_approx_kl, compute_policy_loss
from slime.utils.timer import Timer, timer

from .ring_attention import (
    gather_and_pad_tensor,
    get_ring_attn_group,
    setup_ring_attention_for_hf_model,
    unpad_and_slice_tensor,
)
from .update_weight_utils import UpdateWeightFromTensor


class FSDPTrainRayActor(TrainRayActor):
    """Simplified TrainRayActor for pure HF+FSDP training.

    Responsibilities:
      * Initialize model/tokenizer on rank0 sequentially to avoid race on cache
      * Wrap model with FSDP
      * Provide minimal train / save / update_weights hooks compatible with existing RayTrainGroup

    Weight update strategy:
      * Rank0 gathers state_dict (full) and broadcasts tensor-by-tensor.
      * For small models this is fine; for larger models consider sharded state_dict type.
    """

    def init(self, args, role, wandb_run_id, with_ref: bool = False):  # type: ignore[override]
        super().init(args, role, wandb_run_id, with_ref)
        self.args = args
        torch.manual_seed(args.seed)

        # Serialize tokenizer/config loading across ranks to avoid HF cache race
        for i in range(dist.get_world_size()):
            if i == dist.get_rank():
                self.hf_config = AutoConfig.from_pretrained(self.args.hf_checkpoint, trust_remote_code=True)
                self.tokenizer = AutoTokenizer.from_pretrained(self.args.hf_checkpoint, trust_remote_code=True)
            dist.barrier(group=get_gloo_group())

        # Load model
        with torch.device(f"cuda:{torch.cuda.current_device()}"):
            model = AutoModelForCausalLM.from_pretrained(
                self.args.hf_checkpoint,
                trust_remote_code=True,
            )
        model.train()

        if args.gradient_checkpointing:
            model.gradient_checkpointing_enable()

        # TODO: set correct auto_wrap_policy
        auto_wrap_policy = None

        # Setup Ring Attention if enabled
        self.use_ring_attention = getattr(args, "use_ring_attention", False)
        if self.use_ring_attention:
            model = setup_ring_attention_for_hf_model(
                model,
                ring_size=getattr(args, "ring_attention_size", None),
                variant=getattr(args, "ring_attention_variant", "zigzag"),
            )

        self.model = FSDP(
            model,
            auto_wrap_policy=auto_wrap_policy,
            device_id=torch.cuda.current_device(),
            use_orig_params=True,
            sharding_strategy=ShardingStrategy[self.args.fsdp_sharding_strategy],
            cpu_offload=self.args.fsdp_cpu_offload,
            forward_prefetch=self.args.fsdp_forward_prefetch,
            backward_prefetch=self.args.fsdp_backward_prefetch,
            limit_all_gathers=self.args.fsdp_limit_all_gathers,
        )

        self.optimizer = torch.optim.AdamW(
            self.model.parameters(),
            lr=args.lr,
            betas=(args.adam_beta1, args.adam_beta2),
            eps=args.adam_eps,
            weight_decay=args.weight_decay,
        )

        # TODO: load

        self.ref_model = None
        # TODO: support ref model
        if with_ref:
            raise NotImplementedError()

        self.weight_updator = UpdateWeightFromTensor(self.args, self.model)

        if self.args.offload:
            self.sleep(("model"))

        Timer().start("train_wait")
        self.global_step = 0
        self.micro_step = 0
        return 0

    def sleep(self, tags):
        if not getattr(self.args, "offload", False):
            return
        if torch_memory_saver is not None:
            torch_memory_saver.pause()

    def wake_up(self, tags):
        if not getattr(self.args, "offload", False):
            return
        if torch_memory_saver is not None:
            torch_memory_saver.resume()

    def save_model(self, iteration, with_optimizer=True):
        if self.args.debug_rollout_only:
            return

        raise NotImplementedError()

    def connect_rollout_engines(self, rollout_engines, rollout_engine_lock):
        self.rollout_engines = rollout_engines

        if self.args.debug_train_only or self.args.debug_rollout_only:
            return

        self.weight_updator.connect_rollout_engines(rollout_engines, rollout_engine_lock)
        dist.barrier(group=get_gloo_group())

    def compute_log_prob(
        self,
        model_tag,
        padded_batches,
        store_prefix="",
    ):
        rollout_data = {f"{store_prefix}log_probs": []}
        with timer(f"{store_prefix}log_probs") and torch.no_grad():
            for batch in padded_batches:
                with torch.autocast(device_type="cuda", dtype=torch.bfloat16):
                    if self.use_ring_attention and "position_ids" in batch:
                        # Ring attention forward pass
                        logits = self.model(input_ids=batch["tokens"], position_ids=batch["position_ids"]).logits

                        # Gather logits back from all ring attention ranks
                        ring_attn_group = get_ring_attn_group()
                        if ring_attn_group is not None:
                            logits = gather_and_pad_tensor(
                                logits,
                                ring_attn_group,
                                batch["ring_attn_pad_len"],
                                batch["ring_attn_indices"],
                                batch["original_batch_size"],
                                batch["original_seq_len"],
                            )

                        # For ring attention, we need to reconstruct the original tokens
                        # We'll store the original tokens in the batch for use with gathered logits
                        if "original_tokens" not in batch:
                            # This should not happen if data processing is correct
                            raise ValueError("Ring attention requires original_tokens to be stored in batch")
                        batch[f"{store_prefix}log_probs"] = gather_log_probs(logits, batch["original_tokens"])
                    else:
                        # Standard forward pass
                        logits = self.model(input_ids=batch["tokens"]).logits
                        batch[f"{store_prefix}log_probs"] = gather_log_probs(logits, batch["tokens"])
        return rollout_data

    def pad_and_move_to_device(self, rollout_data):
        tokens = rollout_data["tokens"]
        loss_masks = rollout_data["loss_masks"]

        padded_batches = []
        for i in range(0, len(tokens), self.args.micro_batch_size):
            batch_tokens = tokens[i : i + self.args.micro_batch_size]
            batch_loss_masks = loss_masks[i : i + self.args.micro_batch_size]
            max_len = max(len(t) for t in batch_tokens)
            padded_tokens = [t + [self.tokenizer.pad_token_id] * (max_len - len(t)) for t in batch_tokens]
            padded_loss_masks = [
                # -1 because its the loss mask for logprob
                [0] * (len(t) - len(l) - 1) + l + [0] * (max_len - len(t))
                for l, t in zip(batch_loss_masks, batch_tokens)
            ]
<<<<<<< HEAD

            tokens_tensor = torch.tensor(padded_tokens, dtype=torch.long, device=torch.cuda.current_device())
            loss_masks_tensor = torch.tensor(padded_loss_masks, dtype=torch.int, device=torch.cuda.current_device())

            batch_data = {
                "tokens": tokens_tensor,
                "loss_masks": loss_masks_tensor,
                "rewards": torch.tensor(
                    rollout_data["rewards"][i : i + self.args.micro_batch_size],
                    dtype=torch.float,
                    device=torch.cuda.current_device(),
                ),
            }

            # Handle ring attention sequence parallelism
            if self.use_ring_attention:
                ring_attn_group = get_ring_attn_group()
                if ring_attn_group is not None:
                    # Create attention mask from loss_masks for ring attention
                    attention_mask = (tokens_tensor != self.tokenizer.pad_token_id).int()

                    # Unpad and slice for ring attention
                    (sliced_tokens, sliced_position_ids, sliced_rolled_tokens, ring_attn_pad_len, indices) = (
                        unpad_and_slice_tensor(tokens_tensor, attention_mask, ring_attn_group)
                    )

                    batch_data.update(
                        {
                            "tokens": sliced_tokens,
                            "position_ids": sliced_position_ids,
                            "ring_attn_pad_len": ring_attn_pad_len,
                            "ring_attn_indices": indices,
                            "original_batch_size": tokens_tensor.shape[0],
                            "original_seq_len": tokens_tensor.shape[1],
                            "original_tokens": tokens_tensor,  # Store original tokens for log prob calculation
                        }
                    )

            padded_batches.append(batch_data)
=======
            padded_batches.append(
                {
                    "tokens": torch.tensor(padded_tokens, dtype=torch.long, device=torch.cuda.current_device()),
                    "loss_masks": torch.tensor(padded_loss_masks, dtype=torch.int, device=torch.cuda.current_device()),
                    "rewards": torch.tensor(
                        rollout_data["rewards"][i : i + self.args.micro_batch_size],
                        dtype=torch.float,
                        device=torch.cuda.current_device(),
                    ),
                    "raw_reward": rollout_data["raw_reward"][i : i + self.args.micro_batch_size],
                }
            )
>>>>>>> 066fb93a
        return padded_batches

    def train(self, rollout_id, rollout_data_ref):  # type: ignore[override]
        Timer().end("train_wait")

        if self.args.offload:
            self.wake_up(("model"))

        world_size = dist.get_world_size()
        rank = dist.get_rank()

        rollout_data = process_rollout_data(self.args, rollout_data_ref, rank, world_size)
        padded_batches = self.pad_and_move_to_device(rollout_data)

        grad_accum = self.args.global_batch_size // (self.args.micro_batch_size * world_size)
        assert (
            grad_accum > 0
        ), f"Invalid grad_accum {grad_accum} for micro_batch_size {self.args.micro_batch_size} and global_batch_size {self.args.global_batch_size}"

        if self.ref_model is not None:
            self.compute_log_prob("ref", padded_batches, store_prefix="ref_")

        self.compute_log_prob("actor", padded_batches)

        # TODO: compute rewards and adv for t
        for batch in padded_batches:
            if self.args.advantage_estimator in ["grpo", "gspo"]:
                batch["advantages"] = batch["returns"] = batch["rewards"].expand_as(batch["log_probs"])
            else:
                raise NotImplementedError(f"Unsupported advantage_estimator {self.args.advantage_estimator}")

        # TODO: finish log rollout_data
        log_dict = {}
        for key in ["log_probs", "ref_log_probs", "advantages", "returns", "raw_reward"]:
            if key not in padded_batches[0]:
                continue
            val = torch.tensor([0.0], device=torch.cuda.current_device())
            for batch in padded_batches:
                if isinstance(batch[key], torch.Tensor):
                    val += per_sample_mean(batch[key], batch["loss_masks"]).item()
                else:
                    val += sum(batch[key])
            dist.all_reduce(val, op=dist.ReduceOp.SUM)
            log_dict[f"rollout/{key}"] = (val / len(padded_batches) / world_size).item()
        if dist.get_rank() == 0:
            print(f"rollout {rollout_id}: {log_dict}")
            if self.args.use_wandb:
                log_dict["rollout/step"] = (
                    rollout_id
                    if not self.args.wandb_always_use_train_step
                    else rollout_id
                    * self.args.rollout_batch_size
                    * self.args.n_samples_per_prompt
                    // self.args.global_batch_size
                )
                wandb.log(log_dict)

        reported_accum: dict[str, list[torch.Tensor]] = {}
        self.optimizer.zero_grad(set_to_none=True)
        for mbs_id, batch in enumerate(padded_batches):
            with torch.autocast(device_type="cuda", dtype=torch.bfloat16):
                if self.use_ring_attention and "position_ids" in batch:
                    # Ring attention forward pass
                    logits = self.model(input_ids=batch["tokens"], position_ids=batch["position_ids"]).logits

                    # Gather logits back from all ring attention ranks
                    ring_attn_group = get_ring_attn_group()
                    if ring_attn_group is not None:
                        logits = gather_and_pad_tensor(
                            logits,
                            ring_attn_group,
                            batch["ring_attn_pad_len"],
                            batch["ring_attn_indices"],
                            batch["original_batch_size"],
                            batch["original_seq_len"],
                        )

                    # For ring attention, use the original tokens for log prob calculation
                    if "original_tokens" not in batch:
                        raise ValueError("Ring attention requires original_tokens to be stored in batch")
                    log_probs = gather_log_probs(logits, batch["original_tokens"])
                else:
                    # Standard forward pass
                    logits = self.model(input_ids=batch["tokens"]).logits
                    log_probs = gather_log_probs(logits, batch["tokens"])

            if self.args.advantage_estimator == "gspo":
                raise NotImplementedError("implement GSPO")

            ppo_kl = batch["log_probs"] - log_probs
            pg_loss, pg_clipfrac = compute_policy_loss(
                ppo_kl, batch["advantages"], self.args.eps_clip, self.args.eps_clip_high
            )

            pg_loss = per_sample_mean(pg_loss, batch["loss_masks"])
            pg_clipfrac = per_sample_mean(pg_clipfrac, batch["loss_masks"])
            ppo_kl = per_sample_mean(ppo_kl.abs(), batch["loss_masks"])

            loss = pg_loss

            if self.args.use_tis:
                raise NotImplementedError("implement TIS")

            if self.args.entropy_coef != 0:
                raise NotImplementedError("implement entropy bonus")

            if self.args.use_kl_loss:
                kl = compute_approx_kl(
                    log_probs,
                    batch["ref_log_probs"],
                    kl_loss_type=self.args.kl_loss_type,
                )
                kl_loss = per_sample_mean(kl, batch["loss_masks"])

                loss = loss + self.args.kl_loss_coef * kl_loss

            reported = {
                "loss": pg_loss.detach(),
                "pg_loss": pg_loss.detach(),
                "pg_clipfrac": pg_clipfrac.detach(),
                "ppo_kl": ppo_kl.detach(),
            }
            if self.args.use_kl_loss:
                reported["kl_loss"] = kl_loss.detach()

            # Scale loss for gradient accumulation
            loss = loss / grad_accum
            loss.backward()

            # Accumulate reported metrics (store tensors for later mean)
            for k, v in reported.items():
                reported_accum.setdefault(k, []).append(v)

            if (mbs_id + 1) % grad_accum == 0:
                # TODO: check if the grad norm is global grad norm.
                grad_norm = torch.nn.utils.clip_grad_norm_(self.model.parameters(), self.args.clip_grad)
                self.optimizer.step()
                self.optimizer.zero_grad(set_to_none=True)
                # Aggregate logs
                aggregated = {k: torch.stack(v).mean().item() for k, v in reported_accum.items()}
                # TODO: change this, this is slow.
                reduced_aggregated = [None] * world_size
                dist.all_gather_object(reduced_aggregated, aggregated)
                # Mean across dp ranks
                aggregated = {}
                for k in reported_accum.keys():
                    aggregated[k] = sum([r[k] for r in reduced_aggregated]) / world_size
                reported_accum = {}
                if dist.get_rank() == 0:
                    log_dict = {
                        f"train/{k}": (val.item() if torch.is_tensor(val) else val) for k, val in aggregated.items()
                    }
                    log_dict["train/grad_norm"] = grad_norm.item() if not isinstance(grad_norm, float) else grad_norm
                    for gid, group in enumerate(self.optimizer.param_groups):
                        if "lr" in group:
                            log_dict[f"train/lr-pg_{gid}"] = group["lr"]
                    print(f"step {self.global_step}: {log_dict}")
                    if self.args.use_wandb:
                        log_dict["train/step"] = self.global_step
                        wandb.log(log_dict)
                self.global_step += 1

        Timer().start("train_wait")
        return

    def update_weights(self):  # type: ignore[override]
        if self.args.debug_train_only or self.args.debug_rollout_only:
            return

        if self.args.offload:
            # TODO: don't wake up here
            self.wake_up(("model"))

        with torch_memory_saver.disable() if self.args.offload and not torch.version.hip else nullcontext():
            self.weight_updator.update_weights()

        if self.args.offload:
            # TODO: don't wake up here
            self.sleep(("model"))


def gather_log_probs(logits: torch.Tensor, input_ids: torch.Tensor) -> torch.Tensor:
    # log_probs: [B, T-1, V]; input_ids: [B, T]
    pred_logits = logits[:, :-1]
    log_probs_all = torch.log_softmax(pred_logits, dim=-1)
    tgt = input_ids[:, 1:].contiguous()
    log_probs = log_probs_all.gather(-1, tgt.unsqueeze(-1)).squeeze(-1)
    return log_probs


def per_sample_mean(x, loss_mask):
    # TODO: impl per token loss
    return ((x * loss_mask).sum(dim=1) / loss_mask.sum(dim=1).clamp_min(1)).mean()<|MERGE_RESOLUTION|>--- conflicted
+++ resolved
@@ -188,8 +188,6 @@
                 [0] * (len(t) - len(l) - 1) + l + [0] * (max_len - len(t))
                 for l, t in zip(batch_loss_masks, batch_tokens)
             ]
-<<<<<<< HEAD
-
             tokens_tensor = torch.tensor(padded_tokens, dtype=torch.long, device=torch.cuda.current_device())
             loss_masks_tensor = torch.tensor(padded_loss_masks, dtype=torch.int, device=torch.cuda.current_device())
 
@@ -201,6 +199,7 @@
                     dtype=torch.float,
                     device=torch.cuda.current_device(),
                 ),
+                "raw_reward": rollout_data["raw_reward"][i : i + self.args.micro_batch_size],
             }
 
             # Handle ring attention sequence parallelism
@@ -228,20 +227,6 @@
                     )
 
             padded_batches.append(batch_data)
-=======
-            padded_batches.append(
-                {
-                    "tokens": torch.tensor(padded_tokens, dtype=torch.long, device=torch.cuda.current_device()),
-                    "loss_masks": torch.tensor(padded_loss_masks, dtype=torch.int, device=torch.cuda.current_device()),
-                    "rewards": torch.tensor(
-                        rollout_data["rewards"][i : i + self.args.micro_batch_size],
-                        dtype=torch.float,
-                        device=torch.cuda.current_device(),
-                    ),
-                    "raw_reward": rollout_data["raw_reward"][i : i + self.args.micro_batch_size],
-                }
-            )
->>>>>>> 066fb93a
         return padded_batches
 
     def train(self, rollout_id, rollout_data_ref):  # type: ignore[override]
