// Inject a language toggle button into the topbar (sphinx-book-theme compatible)
(function(){
  const STORAGE_KEY = 'slime-doc-lang';
  // Default language EN has no URL prefix; Chinese uses '/zh/' inserted after optional repo root.
  function detectCurrent(){
<<<<<<< HEAD
    const { parts, langIndex } = analyzePath();
    if(langIndex !== -1) return parts[langIndex];
    return 'en';
  }
  function otherLang(lang){ return lang === 'en' ? 'zh' : 'en'; }
=======
    const { zhIndex } = analyzePath();
    return zhIndex !== -1 ? 'zh' : 'en';
  }
  function otherLang(lang){ return lang === 'zh' ? 'en' : 'zh'; }
>>>>>>> cd3da9db
  /**
   * Analyze current pathname to figure out repo root + language segment pattern.
   * Supports patterns:
   *  /en/…                (language as first segment)
   *  /slime/en/…          (GitHub Pages project site repo root, language second)
   *  /slime/ (no lang yet) -> insert /slime/zh/
   *  / (no lang) -> insert /zh/
   */
  function analyzePath(){
    const rawParts = window.location.pathname.split('/').filter(Boolean);
<<<<<<< HEAD
    let parts = rawParts.slice();
    let repoRoot = null;
    let langIndex = -1;

    if(parts[0] && AVAILABLE.includes(parts[0])){
      langIndex = 0; // /en/...
    } else if(parts.length > 1 && AVAILABLE.includes(parts[1])){
      repoRoot = parts[0];
      langIndex = 1; // /slime/en/...
    } else {
      // No explicit language; try to detect repo root (GitHub Pages typical) so we insert AFTER it.
      // Heuristic: if host ends with github.io OR first segment matches known repo name 'slime'.
      if(parts.length > 0 && (window.location.host.endsWith('github.io') || parts[0] === 'slime')){
        repoRoot = parts[0];
      }
    }
    return { parts, repoRoot, langIndex };
=======
    const parts = rawParts.slice();
    let repoRoot = null;
    if(parts.length > 0 && (window.location.host.endsWith('github.io') || parts[0] === 'slime')){
      repoRoot = parts[0];
    }
    let zhIndex = -1;
    if(parts[0] === 'zh') zhIndex = 0; else if(parts[1] === 'zh') zhIndex = 1;
    return { parts, repoRoot, zhIndex };
>>>>>>> cd3da9db
  }

  function buildTargetUrl(target){
    const url = new URL(window.location.href);
    const trailingSlash = url.pathname.endsWith('/') || url.pathname === '/';
<<<<<<< HEAD
    const { parts, repoRoot, langIndex } = analyzePath();

    if(langIndex === 0){
      // replace first
      parts[0] = target;
    } else if(langIndex === 1){
      parts[1] = target; // replace second (/repo/en/)
    } else if(repoRoot){
      // insert after repo root
      if(parts.length === 1){
        parts.push(target); // /repo/ -> /repo/zh/
      } else {
        parts.splice(1, 0, target);
      }
    } else {
      // no repo root detected; put language first
      parts.unshift(target);
    }

    let newPath = '/' + parts.join('/');
    // Add trailing slash if original had it and new path doesn't look like a file (no extension)
    if(trailingSlash && !/\.[a-zA-Z0-9]+$/.test(parts[parts.length-1] || '')) newPath += '/';
=======
    const { parts, repoRoot, zhIndex } = analyzePath();
    if(target === 'zh'){
      if(zhIndex === -1){
        if(repoRoot){
          if(parts.length === 1) parts.push('zh'); else parts.splice(1,0,'zh');
        } else {
          parts.unshift('zh');
        }
      }
    } else { // target en => remove zh if present
      if(zhIndex !== -1) parts.splice(zhIndex,1);
    }
    let newPath = '/' + parts.join('/');
    if(newPath === '/') {
      // stay root
    } else if(trailingSlash && !/\.[a-zA-Z0-9]+$/.test(parts[parts.length-1] || '')) newPath += '/';
>>>>>>> cd3da9db
    url.pathname = newPath;
    return url.toString();
  }
  function createButton(){
    const current = detectCurrent();
    const tgt = otherLang(current);
    const btn = document.createElement('button');
    btn.className = 'btn btn-sm lang-toggle-btn';
    btn.type = 'button';
    btn.setAttribute('data-current', current);
    btn.title = current === 'en' ? '切换到中文 (当前 EN)' : 'Switch to English (当前 中文)';
    // Show two labels with active highlighted via CSS
    btn.innerHTML = `
      <span class="lang-seg" data-lang="en">EN</span>
      <span class="lang-sep">/</span>
      <span class="lang-seg" data-lang="zh">中</span>
    `;
    btn.addEventListener('click', ()=>{
      const targetUrl = buildTargetUrl(tgt);
      try{ localStorage.setItem(STORAGE_KEY, tgt);}catch(e){}
      window.location.href = targetUrl;
    });
    return btn;
  }
  function findContainer(){
    // Priority: sidebar end area or header button groups
    return document.querySelector(
      '.article-header-buttons, .header-article-items__end, .sidebar-header-items, .sidebar-primary-items__end, .bd-header, .bd-sidebar'
    );
  }
  function idealContainer(){
    return document.querySelector('.article-header-buttons');
  }
  function insert(attempt=0){
    // Prefer final header buttons group
    let c = idealContainer();
    if(!c) c = findContainer();
    if(!c){
      if(attempt < 40) return setTimeout(()=>insert(attempt+1), 125);
      return;
    }
    // If button exists elsewhere but not inside ideal container, move it
    const existing = document.querySelector('.lang-toggle-btn');
    if(existing && c !== existing.parentElement){
      c.appendChild(existing);
      return;
    }
    if(existing) return; // already good
    const btn = createButton();
    // Insert near theme switch button if present
    const themeBtn = c.querySelector('.theme-switch-button');
    // Insert just before theme switch if found, else at end
    if(themeBtn){
      const parent = themeBtn.parentElement;
      if(parent === c) c.insertBefore(btn, themeBtn);
      else c.appendChild(btn);
    } else c.appendChild(btn);
    // If current is zh ensure active highlighting reflects zh
    btn.setAttribute('data-current', detectCurrent());
  }
  document.addEventListener('DOMContentLoaded', ()=>{
    insert();
    // Observe for dynamic header injection
  const obs = new MutationObserver(()=>{ insert(); });
    obs.observe(document.body, {childList:true, subtree:true});
    // Stop observing after 5s
    setTimeout(()=>obs.disconnect(), 5000);
  });
})();

// Minimal styling; can be overridden in custom css
// Light structural styling now moved to CSS file; keep minimal runtime if CSS missing.
(function(){
  if(document.querySelector('style[data-lang-toggle-style]')) return;
  const style = document.createElement('style');
  style.setAttribute('data-lang-toggle-style','');
  style.textContent = `.lang-toggle-btn{display:inline-flex;align-items:center;gap:2px}`;
  document.head.appendChild(style);
})();<|MERGE_RESOLUTION|>--- conflicted
+++ resolved
@@ -3,18 +3,10 @@
   const STORAGE_KEY = 'slime-doc-lang';
   // Default language EN has no URL prefix; Chinese uses '/zh/' inserted after optional repo root.
   function detectCurrent(){
-<<<<<<< HEAD
-    const { parts, langIndex } = analyzePath();
-    if(langIndex !== -1) return parts[langIndex];
-    return 'en';
-  }
-  function otherLang(lang){ return lang === 'en' ? 'zh' : 'en'; }
-=======
     const { zhIndex } = analyzePath();
     return zhIndex !== -1 ? 'zh' : 'en';
   }
   function otherLang(lang){ return lang === 'zh' ? 'en' : 'zh'; }
->>>>>>> cd3da9db
   /**
    * Analyze current pathname to figure out repo root + language segment pattern.
    * Supports patterns:
@@ -25,25 +17,6 @@
    */
   function analyzePath(){
     const rawParts = window.location.pathname.split('/').filter(Boolean);
-<<<<<<< HEAD
-    let parts = rawParts.slice();
-    let repoRoot = null;
-    let langIndex = -1;
-
-    if(parts[0] && AVAILABLE.includes(parts[0])){
-      langIndex = 0; // /en/...
-    } else if(parts.length > 1 && AVAILABLE.includes(parts[1])){
-      repoRoot = parts[0];
-      langIndex = 1; // /slime/en/...
-    } else {
-      // No explicit language; try to detect repo root (GitHub Pages typical) so we insert AFTER it.
-      // Heuristic: if host ends with github.io OR first segment matches known repo name 'slime'.
-      if(parts.length > 0 && (window.location.host.endsWith('github.io') || parts[0] === 'slime')){
-        repoRoot = parts[0];
-      }
-    }
-    return { parts, repoRoot, langIndex };
-=======
     const parts = rawParts.slice();
     let repoRoot = null;
     if(parts.length > 0 && (window.location.host.endsWith('github.io') || parts[0] === 'slime')){
@@ -52,36 +25,11 @@
     let zhIndex = -1;
     if(parts[0] === 'zh') zhIndex = 0; else if(parts[1] === 'zh') zhIndex = 1;
     return { parts, repoRoot, zhIndex };
->>>>>>> cd3da9db
   }
 
   function buildTargetUrl(target){
     const url = new URL(window.location.href);
     const trailingSlash = url.pathname.endsWith('/') || url.pathname === '/';
-<<<<<<< HEAD
-    const { parts, repoRoot, langIndex } = analyzePath();
-
-    if(langIndex === 0){
-      // replace first
-      parts[0] = target;
-    } else if(langIndex === 1){
-      parts[1] = target; // replace second (/repo/en/)
-    } else if(repoRoot){
-      // insert after repo root
-      if(parts.length === 1){
-        parts.push(target); // /repo/ -> /repo/zh/
-      } else {
-        parts.splice(1, 0, target);
-      }
-    } else {
-      // no repo root detected; put language first
-      parts.unshift(target);
-    }
-
-    let newPath = '/' + parts.join('/');
-    // Add trailing slash if original had it and new path doesn't look like a file (no extension)
-    if(trailingSlash && !/\.[a-zA-Z0-9]+$/.test(parts[parts.length-1] || '')) newPath += '/';
-=======
     const { parts, repoRoot, zhIndex } = analyzePath();
     if(target === 'zh'){
       if(zhIndex === -1){
@@ -98,7 +46,6 @@
     if(newPath === '/') {
       // stay root
     } else if(trailingSlash && !/\.[a-zA-Z0-9]+$/.test(parts[parts.length-1] || '')) newPath += '/';
->>>>>>> cd3da9db
     url.pathname = newPath;
     return url.toString();
   }
